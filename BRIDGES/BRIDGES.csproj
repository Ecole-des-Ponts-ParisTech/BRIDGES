--- conflicted
+++ resolved
@@ -1,11 +1,7 @@
 <Project Sdk="Microsoft.NET.Sdk">
 
 	<PropertyGroup>
-<<<<<<< HEAD
 		<PackageId>BRIDGES</PackageId>
-=======
-		<Title>BRIDGES</Title>
->>>>>>> 759c61fd
 		<Authors>École des Ponts ParisTech</Authors>
 		<Company>École des Ponts ParisTech</Company>
 		<Description>Tools from the Build'in platform for Geometry and Structural Design.</Description>
